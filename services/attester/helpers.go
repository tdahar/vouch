--- conflicted
+++ resolved
@@ -23,8 +23,7 @@
 
 // MergeDuties merges attester duties given by an Ethereum 2 client into vouch's per-slot structure.
 func MergeDuties(ctx context.Context, attesterDuties []*api.AttesterDuty) ([]*Duty, error) {
-<<<<<<< HEAD
-	duties := make([]*Duty, 0, len(attesterDuties))
+	duties := make([]*Duty, 0)
 	if len(attesterDuties) == 0 {
 		return duties, nil
 	}
@@ -34,13 +33,6 @@
 	validatorCommitteeIndices := make(map[spec.Slot][]uint64)
 	committeeLengths := make(map[spec.Slot]map[spec.CommitteeIndex]uint64)
 	committeesAtSlots := make(map[spec.Slot]uint64)
-=======
-	committeesAtSlot := make(map[uint64]uint64)
-	validatorIndices := make(map[uint64][]uint64)
-	committeeIndices := make(map[uint64][]uint64)
-	validatorCommitteeIndices := make(map[uint64][]uint64)
-	committeeLengths := make(map[uint64]map[uint64]uint64)
->>>>>>> 27d079f5
 
 	// Set the base capacity for our arrays based on the number of attester duties.
 	// This is much higher than we need, but is overall minimal and avoids reallocations.
@@ -76,7 +68,7 @@
 			committeeLengths[duty.Slot] = make(map[spec.CommitteeIndex]uint64)
 			committeesAtSlots[duty.Slot] = duty.CommitteesAtSlot
 		}
-		committeesAtSlot[duty.Slot] = duty.CommitteesAtSlot
+		committeesAtSlots[duty.Slot] = duty.CommitteesAtSlot
 		validatorIndices[duty.Slot] = append(validatorIndices[duty.Slot], duty.ValidatorIndex)
 		committeeIndices[duty.Slot] = append(committeeIndices[duty.Slot], duty.CommitteeIndex)
 		committeeLengths[duty.Slot][duty.CommitteeIndex] = duty.CommitteeLength
@@ -87,11 +79,7 @@
 		if duty, err := NewDuty(
 			ctx,
 			slot,
-<<<<<<< HEAD
 			committeesAtSlots[slot],
-=======
-			committeesAtSlot[slot],
->>>>>>> 27d079f5
 			validatorIndices[slot],
 			committeeIndices[slot],
 			validatorCommitteeIndices[slot],
