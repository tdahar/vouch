<<<<<<< HEAD
Development:
  - add 'epoch_slot' label to 'vouch_block_receipt_delay_seconds' metric
1.0.3:
=======
1.0.3:
  - update go-eth2-client to avoid crash with Lighthouse 1.0.4+
>>>>>>> ce99b432
  - metric 'vouch_attestation_process_duration_seconds' now counts multiple attestations correctly
  - re-implement accountmanager metrics
1.0.2:
  - avoid crash in "best" attestationdata strategy
1.0.1:
  - include source and target epochs when scoring attestation data

1.0.0:
  - mainnet-ready
  - introduce attestation data strategy, allowing selection of best or first attestation from a set
  - used updated go-eth2-client to support current beacon node API versions
  - rework controller to schedule jobs in separate functions, allowing future flexibility
  - break accountmanager in to accountmanager, signer and validatorsmanager
    - better for maintainability and additional features
  - provide clearer log messages for submitter
  - upgrade wallet account manager to be able to accept multiple attestations to sign in a single request

0.9.0
  - use go-eth2-client for all beacon node communications
  - beacon block proposal strategy now scales per-node scores based on the distance between the slot and its parent
  - add a default process concurrency for strategies
  - fix race condition in "first" beacon block proposal strategy
  - tidy up trace logging for scheduler

0.6.2
  - do not attempt to aggregate a failed attestation
  - error appropriately when misconfigured
  - avoid crash if accountmanager not configured
  - avoid crash if beacon committee subscription information is not present
  - add measurement of validator status fetching operations
  - increase maximum block receipt delay metric from 4s to 12s
  - add internal ability to list names of all active scheduler jobs
  - ensure duplicated attestations are only counted as 1 in block proposal score
  - ensure genesis attesters are scheduled appropriately
  - do not continue if attempt to acquire a semaphore fails
  - fetch validators without balances, for (much) faster response from Prysm
  - do not fetch validator status twice on startup
  - log module selections when a choice is made

0.6.1
  - update documentation for account managers, explaining the difference between Dirk and wallet
  - add submitter configuration to documentation
  - use latest version of go-eth2-client to enable timeouts
  - if Vouch fails to obtain an updated list of validators continue with what it has
  - block proposal calculation counts slashed indices rather than slashing entries

0.6.0
  - initial release<|MERGE_RESOLUTION|>--- conflicted
+++ resolved
@@ -1,11 +1,7 @@
-<<<<<<< HEAD
 Development:
   - add 'epoch_slot' label to 'vouch_block_receipt_delay_seconds' metric
 1.0.3:
-=======
-1.0.3:
   - update go-eth2-client to avoid crash with Lighthouse 1.0.4+
->>>>>>> ce99b432
   - metric 'vouch_attestation_process_duration_seconds' now counts multiple attestations correctly
   - re-implement accountmanager metrics
 1.0.2:
