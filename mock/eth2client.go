// Copyright © 2020 Attestant Limited.
// Licensed under the Apache License, Version 2.0 (the "License");
// you may not use this file except in compliance with the License.
// You may obtain a copy of the License at
//
//     http://www.apache.org/licenses/LICENSE-2.0
//
// Unless required by applicable law or agreed to in writing, software
// distributed under the License is distributed on an "AS IS" BASIS,
// WITHOUT WARRANTIES OR CONDITIONS OF ANY KIND, either express or implied.
// See the License for the specific language governing permissions and
// limitations under the License.

package mock

import (
	"context"
	"encoding/hex"
	"errors"
	"strings"
	"time"

	eth2client "github.com/attestantio/go-eth2-client"
	api "github.com/attestantio/go-eth2-client/api/v1"
	spec "github.com/attestantio/go-eth2-client/spec/phase0"
	"github.com/prysmaticlabs/go-bitfield"
)

// GenesisTimeProvider is a mock for eth2client.GenesisTimeProvider.
type GenesisTimeProvider struct {
	genesisTime time.Time
}

// NewGenesisTimeProvider returns a mock genesis time provider with the provided value.
func NewGenesisTimeProvider(genesisTime time.Time) eth2client.GenesisTimeProvider {
	return &GenesisTimeProvider{
		genesisTime: genesisTime,
	}
}

// GenesisTime is a mock.
func (m *GenesisTimeProvider) GenesisTime(ctx context.Context) (time.Time, error) {
	return m.genesisTime, nil
}

// SlotDurationProvider is a mock for eth2client.SlotDurationProvider.
type SlotDurationProvider struct {
	slotDuration time.Duration
}

// NewSlotDurationProvider returns a mock slot duration provider with the provided value.
func NewSlotDurationProvider(slotDuration time.Duration) eth2client.SlotDurationProvider {
	return &SlotDurationProvider{
		slotDuration: slotDuration,
	}
}

// SlotDuration is a mock.
func (m *SlotDurationProvider) SlotDuration(ctx context.Context) (time.Duration, error) {
	return m.slotDuration, nil
}

// SlotsPerEpochProvider is a mock for eth2client.SlotsPerEpochProvider.
type SlotsPerEpochProvider struct {
	slotsPerEpoch uint64
}

// NewSlotsPerEpochProvider returns a mock slots per epoch provider with the provided value.
func NewSlotsPerEpochProvider(slotsPerEpoch uint64) eth2client.SlotsPerEpochProvider {
	return &SlotsPerEpochProvider{
		slotsPerEpoch: slotsPerEpoch,
	}
}

// SlotsPerEpoch is a mock.
func (m *SlotsPerEpochProvider) SlotsPerEpoch(ctx context.Context) (uint64, error) {
	return m.slotsPerEpoch, nil
}

// ErroringSlotsPerEpochProvider is a mock for eth2client.SlotsPerEpochProvider.
type ErroringSlotsPerEpochProvider struct{}

// NewErroringSlotsPerEpochProvider returns a mock slots per epoch provider that errors.
func NewErroringSlotsPerEpochProvider() eth2client.SlotsPerEpochProvider {
	return &ErroringSlotsPerEpochProvider{}
}

// SlotsPerEpoch is a mock.
func (m *ErroringSlotsPerEpochProvider) SlotsPerEpoch(ctx context.Context) (uint64, error) {
	return 0, errors.New("error")
}

// AttestationSubmitter is a mock for eth2client.AttestationSubmitter.
type AttestationSubmitter struct{}

// NewAttestationSubmitter returns a mock attestation submitter.
func NewAttestationSubmitter() eth2client.AttestationSubmitter {
	return &AttestationSubmitter{}
}

// SubmitAttestation is a mock.
func (m *AttestationSubmitter) SubmitAttestation(ctx context.Context, attestation *spec.Attestation) error {
	return nil
}

// ErroringAttestationSubmitter is a mock for eth2client.AttestationSubmitter that returns errors.
type ErroringAttestationSubmitter struct{}

// NewErroringAttestationSubmitter returns a mock attestation submitter.
func NewErroringAttestationSubmitter() eth2client.AttestationSubmitter {
	return &ErroringAttestationSubmitter{}
}

// SubmitAttestation is a mock.
func (m *ErroringAttestationSubmitter) SubmitAttestation(ctx context.Context, attestation *spec.Attestation) error {
	return errors.New("error")
}

// BeaconBlockSubmitter is a mock for eth2client.BeaconBlockSubmitter.
type BeaconBlockSubmitter struct{}

// NewBeaconBlockSubmitter returns a mock beacon block submitter.
func NewBeaconBlockSubmitter() eth2client.BeaconBlockSubmitter {
	return &BeaconBlockSubmitter{}
}

// SubmitBeaconBlock is a mock.
func (m *BeaconBlockSubmitter) SubmitBeaconBlock(ctx context.Context, bloc *spec.SignedBeaconBlock) error {
	return nil
}

// ErroringBeaconBlockSubmitter is a mock for eth2client.BeaconBlockSubmitter that returns errors.
type ErroringBeaconBlockSubmitter struct{}

// NewErroringBeaconBlockSubmitter returns a mock beacon block submitter.
func NewErroringBeaconBlockSubmitter() eth2client.BeaconBlockSubmitter {
	return &ErroringBeaconBlockSubmitter{}
}

// SubmitBeaconBlock is a mock.
func (m *ErroringBeaconBlockSubmitter) SubmitBeaconBlock(ctx context.Context, bloc *spec.SignedBeaconBlock) error {
	return errors.New("error")
}

// AggregateAttestationsSubmitter is a mock for eth2client.AggregateAttestationsSubmitter.
type AggregateAttestationsSubmitter struct{}

// NewAggregateAttestationsSubmitter returns a mock aggregate attestation submitter.
func NewAggregateAttestationsSubmitter() eth2client.AggregateAttestationsSubmitter {
	return &AggregateAttestationsSubmitter{}
}

// SubmitAggregateAttestations is a mock.
func (m *AggregateAttestationsSubmitter) SubmitAggregateAttestations(ctx context.Context, aggregateAndProofs []*spec.SignedAggregateAndProof) error {
	return nil
}

// ErroringAggregateAttestationsSubmitter is a mock for eth2client.AggregateAttestationsSubmitter that returns errors.
type ErroringAggregateAttestationsSubmitter struct{}

// NewErroringAggregateAttestationsSubmitter returns a mock aggregate attestation submitter.
func NewErroringAggregateAttestationsSubmitter() eth2client.AggregateAttestationsSubmitter {
	return &ErroringAggregateAttestationsSubmitter{}
}

// SubmitAggregateAttestations is a mock.
func (m *ErroringAggregateAttestationsSubmitter) SubmitAggregateAttestations(ctx context.Context, aggregateAndProofs []*spec.SignedAggregateAndProof) error {
	return errors.New("error")
}

// BeaconCommitteeSubscriptionsSubmitter is a mock for eth2client.BeaconCommitteeSubscriptionsSubmitter.
type BeaconCommitteeSubscriptionsSubmitter struct{}

// NewBeaconCommitteeSubscriptionsSubmitter returns a mock beacon committee subscriptions submitter.
func NewBeaconCommitteeSubscriptionsSubmitter() eth2client.BeaconCommitteeSubscriptionsSubmitter {
	return &BeaconCommitteeSubscriptionsSubmitter{}
}

// SubmitBeaconCommitteeSubscriptions is a mock.
func (m *BeaconCommitteeSubscriptionsSubmitter) SubmitBeaconCommitteeSubscriptions(ctx context.Context, subscriptions []*api.BeaconCommitteeSubscription) error {
	return nil
}

// ErroringBeaconCommitteeSubscriptionsSubmitter is a mock for eth2client.BeaconCommitteeSubscriptionsSubmitter that returns errors.
type ErroringBeaconCommitteeSubscriptionsSubmitter struct{}

// NewErroringBeaconCommitteeSubscriptionsSubmitter returns a mock beacon committee subscriptions submitter.
func NewErroringBeaconCommitteeSubscriptionsSubmitter() eth2client.BeaconCommitteeSubscriptionsSubmitter {
	return &ErroringBeaconCommitteeSubscriptionsSubmitter{}
}

// SubmitBeaconCommitteeSubscriptions is a mock.
func (m *ErroringBeaconCommitteeSubscriptionsSubmitter) SubmitBeaconCommitteeSubscriptions(ctx context.Context, subscriptions []*api.BeaconCommitteeSubscription) error {
	return errors.New("error")
}

// BeaconBlockProposalProvider is a mock for eth2client.BeaconBlockProposalProvider.
type BeaconBlockProposalProvider struct{}

// NewBeaconBlockProposalProvider returns a mock beacon block proposal provider.
func NewBeaconBlockProposalProvider() eth2client.BeaconBlockProposalProvider {
	return &BeaconBlockProposalProvider{}
}

// BeaconBlockProposal is a mock.
func (m *BeaconBlockProposalProvider) BeaconBlockProposal(ctx context.Context, slot spec.Slot, randaoReveal spec.BLSSignature, graffiti []byte) (*spec.BeaconBlock, error) {
	// Graffiti should be 32 bytes.
	fixedGraffiti := make([]byte, 32)
	copy(fixedGraffiti, graffiti)

	// Build a beacon block.

	// Create a few attestations.
	attestations := make([]*spec.Attestation, 4)
	for i := uint64(0); i < 4; i++ {
		aggregationBits := bitfield.NewBitlist(128)
		aggregationBits.SetBitAt(i, true)
		attestations[i] = &spec.Attestation{
			AggregationBits: aggregationBits,
			Data: &spec.AttestationData{
				Slot:  slot - 1,
				Index: spec.CommitteeIndex(i),
				BeaconBlockRoot: spec.Root([32]byte{
					0x00, 0x01, 0x02, 0x03, 0x04, 0x05, 0x06, 0x07, 0x08, 0x09, 0x0a, 0x0b, 0x0c, 0x0d, 0x0e, 0x0f,
					0x10, 0x11, 0x12, 0x13, 0x14, 0x15, 0x16, 0x17, 0x18, 0x19, 0x1a, 0x1b, 0x1c, 0x1d, 0x1e, 0x1f,
				}),
				Source: &spec.Checkpoint{
					Epoch: 0,
					Root: spec.Root([32]byte{
						0x20, 0x21, 0x22, 0x23, 0x24, 0x25, 0x26, 0x27, 0x28, 0x29, 0x2a, 0x2b, 0x2c, 0x2d, 0x2e, 0x2f,
						0x30, 0x31, 0x32, 0x33, 0x34, 0x35, 0x36, 0x37, 0x38, 0x39, 0x3a, 0x3b, 0x3c, 0x3d, 0x3e, 0x3f,
					}),
				},
				Target: &spec.Checkpoint{
					Epoch: 1,
					Root: spec.Root([32]byte{
						0x40, 0x41, 0x42, 0x43, 0x44, 0x45, 0x46, 0x47, 0x48, 0x49, 0x4a, 0x4b, 0x4c, 0x4d, 0x4e, 0x4f,
						0x50, 0x51, 0x52, 0x53, 0x54, 0x55, 0x56, 0x57, 0x58, 0x59, 0x5a, 0x5b, 0x5c, 0x5d, 0x5e, 0x5f,
					}),
				},
			},
			Signature: spec.BLSSignature([96]byte{
				0x00, 0x01, 0x02, 0x03, 0x04, 0x05, 0x06, 0x07, 0x08, 0x09, 0x0a, 0x0b, 0x0c, 0x0d, 0x0e, 0x0f,
				0x10, 0x11, 0x12, 0x13, 0x14, 0x15, 0x16, 0x17, 0x18, 0x19, 0x1a, 0x1b, 0x1c, 0x1d, 0x1e, 0x1f,
				0x20, 0x21, 0x22, 0x23, 0x24, 0x25, 0x26, 0x27, 0x28, 0x29, 0x2a, 0x2b, 0x2c, 0x2d, 0x2e, 0x2f,
				0x30, 0x31, 0x32, 0x33, 0x34, 0x35, 0x36, 0x37, 0x38, 0x39, 0x3a, 0x3b, 0x3c, 0x3d, 0x3e, 0x3f,
				0x40, 0x41, 0x42, 0x43, 0x44, 0x45, 0x46, 0x47, 0x48, 0x49, 0x4a, 0x4b, 0x4c, 0x4d, 0x4e, 0x4f,
				0x50, 0x51, 0x52, 0x53, 0x54, 0x55, 0x56, 0x57, 0x58, 0x59, 0x5a, 0x5b, 0x5c, 0x5d, 0x5e, 0x5f,
			}),
		}
	}

	block := &spec.BeaconBlock{
		Slot:          slot,
		ProposerIndex: 1,
		ParentRoot: spec.Root([32]byte{
			0x00, 0x01, 0x02, 0x03, 0x04, 0x05, 0x06, 0x07, 0x08, 0x09, 0x0a, 0x0b, 0x0c, 0x0d, 0x0e, 0x0f,
			0x10, 0x11, 0x12, 0x13, 0x14, 0x15, 0x16, 0x17, 0x18, 0x19, 0x1a, 0x1b, 0x1c, 0x1d, 0x1e, 0x1f,
		}),
		StateRoot: spec.Root([32]byte{
			0x20, 0x21, 0x22, 0x23, 0x24, 0x25, 0x26, 0x27, 0x28, 0x29, 0x2a, 0x2b, 0x2c, 0x2d, 0x2e, 0x2f,
			0x30, 0x31, 0x32, 0x33, 0x34, 0x35, 0x36, 0x37, 0x38, 0x39, 0x3a, 0x3b, 0x3c, 0x3d, 0x3e, 0x3f,
		}),
		Body: &spec.BeaconBlockBody{
			RANDAOReveal: randaoReveal,
			ETH1Data: &spec.ETH1Data{
				DepositRoot: spec.Root([32]byte{
					0x40, 0x41, 0x42, 0x43, 0x44, 0x45, 0x46, 0x47, 0x48, 0x49, 0x4a, 0x4b, 0x4c, 0x4d, 0x4e, 0x4f,
					0x50, 0x51, 0x52, 0x53, 0x54, 0x55, 0x56, 0x57, 0x58, 0x59, 0x5a, 0x5b, 0x5c, 0x5d, 0x5e, 0x5f,
				}),
				DepositCount: 16384,
				BlockHash: []byte{
					0x60, 0x61, 0x62, 0x63, 0x64, 0x65, 0x66, 0x67, 0x68, 0x69, 0x6a, 0x6b, 0x6c, 0x6d, 0x6e, 0x6f,
					0x70, 0x71, 0x72, 0x73, 0x74, 0x75, 0x76, 0x77, 0x78, 0x79, 0x7a, 0x7b, 0x7c, 0x7d, 0x7e, 0x7f,
				},
			},
			Graffiti:          fixedGraffiti,
			ProposerSlashings: []*spec.ProposerSlashing{},
			AttesterSlashings: []*spec.AttesterSlashing{},
			Attestations:      attestations,
			Deposits:          []*spec.Deposit{},
			VoluntaryExits:    []*spec.SignedVoluntaryExit{},
		},
	}

	return block, nil
}

<<<<<<< HEAD
// SignedBeaconBlockProvider is a mock for eth2client.SignedBeaconBlockProvider.
type SignedBeaconBlockProvider struct{}

// NewSignedBeaconBlockProvider returns a mock beacon block proposal provider.
func NewSignedBeaconBlockProvider() eth2client.SignedBeaconBlockProvider {
	return &SignedBeaconBlockProvider{}
}

// SignedBeaconBlock is a mock.
func (m *SignedBeaconBlockProvider) SignedBeaconBlock(ctx context.Context, stateID string) (*spec.SignedBeaconBlock, error) {
	return &spec.SignedBeaconBlock{
		Message: &spec.BeaconBlock{
			Slot: 123,
=======
// AttestationDataProvider is a mock for eth2client.AttestationDataProvider.
type AttestationDataProvider struct{}

// NewAttestationDataProvider returns a mock attestation data provider.
func NewAttestationDataProvider() eth2client.AttestationDataProvider {
	return &AttestationDataProvider{}
}

// AttestationData is a mock.
func (m *AttestationDataProvider) AttestationData(ctx context.Context, slot uint64, committeeIndex uint64) (*spec.AttestationData, error) {
	return &spec.AttestationData{
		Slot:  slot,
		Index: committeeIndex,
		BeaconBlockRoot: []byte{
			0x00, 0x01, 0x02, 0x03, 0x04, 0x05, 0x06, 0x07, 0x08, 0x09, 0x0a, 0x0b, 0x0c, 0x0d, 0x0e, 0x0f,
			0x10, 0x11, 0x12, 0x13, 0x14, 0x15, 0x16, 0x17, 0x18, 0x19, 0x1a, 0x1b, 0x1c, 0x1d, 0x1e, 0x1f,
		},
		Source: &spec.Checkpoint{
			Epoch: 1,
			Root: []byte{
				0x20, 0x21, 0x22, 0x23, 0x24, 0x25, 0x26, 0x27, 0x28, 0x29, 0x2a, 0x2b, 0x2c, 0x2d, 0x2e, 0x2f,
				0x30, 0x31, 0x32, 0x33, 0x34, 0x35, 0x36, 0x37, 0x38, 0x39, 0x3a, 0x3b, 0x3c, 0x3d, 0x3e, 0x3f,
			},
		},
		Target: &spec.Checkpoint{
			Epoch: 2,
			Root: []byte{
				0x40, 0x41, 0x42, 0x43, 0x44, 0x45, 0x46, 0x47, 0x48, 0x49, 0x4a, 0x4b, 0x4c, 0x4d, 0x4e, 0x4f,
				0x30, 0x31, 0x32, 0x33, 0x34, 0x35, 0x36, 0x37, 0x38, 0x39, 0x3a, 0x3b, 0x3c, 0x3d, 0x3e, 0x3f,
			},
>>>>>>> 64a6e671
		},
	}, nil
}

<<<<<<< HEAD
=======
// ErroringAttestationDataProvider is a mock for eth2client.AttestationDataProvider.
type ErroringAttestationDataProvider struct{}

// NewErroringAttestationDataProvider returns a mock attestation data provider.
func NewErroringAttestationDataProvider() eth2client.AttestationDataProvider {
	return &ErroringAttestationDataProvider{}
}

// AttestationData is a mock.
func (m *ErroringAttestationDataProvider) AttestationData(ctx context.Context, slot uint64, committeeIndex uint64) (*spec.AttestationData, error) {
	return nil, errors.New("mock error")
}

// NilAttestationDataProvider is a mock for eth2client.AttestationDataProvider.
type NilAttestationDataProvider struct{}

// NewNilAttestationDataProvider returns a mock attestation data provider.
func NewNilAttestationDataProvider() eth2client.AttestationDataProvider {
	return &NilAttestationDataProvider{}
}

// AttestationData is a mock.
func (m *NilAttestationDataProvider) AttestationData(ctx context.Context, slot uint64, committeeIndex uint64) (*spec.AttestationData, error) {
	return nil, nil
}

// SleepyAttestationDataProvider is a mock for eth2client.AttestationDataProvider.
type SleepyAttestationDataProvider struct {
	wait time.Duration
	next eth2client.AttestationDataProvider
}

// NewSleepyAttestationDataProvider returns a mock attestation data provider.
func NewSleepyAttestationDataProvider(wait time.Duration, next eth2client.AttestationDataProvider) eth2client.AttestationDataProvider {
	return &SleepyAttestationDataProvider{
		wait: wait,
		next: next,
	}
}

// AttestationData is a mock.
func (m *SleepyAttestationDataProvider) AttestationData(ctx context.Context, slot uint64, committeeIndex uint64) (*spec.AttestationData, error) {
	time.Sleep(m.wait)
	return m.next.AttestationData(ctx, slot, committeeIndex)
}

>>>>>>> 64a6e671
// BeaconProposerDomainProvider is a mock for eth2client.BeaconProposerDomainProvider.
type BeaconProposerDomainProvider struct{}

// NewBeaconProposerDomainProvider returns a mock beacon proposer domain provider.
func NewBeaconProposerDomainProvider() eth2client.BeaconProposerDomainProvider {
	return &BeaconProposerDomainProvider{}
}

// BeaconProposerDomain is a mock.
func (m *BeaconProposerDomainProvider) BeaconProposerDomain(ctx context.Context) (spec.DomainType, error) {
	return spec.DomainType{0x00, 0x00, 0x00, 0x00}, nil
}

// ErroringBeaconProposerDomainProvider is a mock for eth2client.BeaconProposerDomainProvider.
type ErroringBeaconProposerDomainProvider struct{}

// NewErroringBeaconProposerDomainProvider returns a mock beacon proposer domain provider that errors.
func NewErroringBeaconProposerDomainProvider() eth2client.BeaconProposerDomainProvider {
	return &ErroringBeaconProposerDomainProvider{}
}

// BeaconProposerDomain is a mock.
func (m *ErroringBeaconProposerDomainProvider) BeaconProposerDomain(ctx context.Context) (spec.DomainType, error) {
	return spec.DomainType{}, errors.New("error")
}

// BeaconAttesterDomainProvider is a mock for eth2client.BeaconAttesterDomainProvider.
type BeaconAttesterDomainProvider struct{}

// NewBeaconAttesterDomainProvider returns a mock beacon attester domain provider.
func NewBeaconAttesterDomainProvider() eth2client.BeaconAttesterDomainProvider {
	return &BeaconAttesterDomainProvider{}
}

// BeaconAttesterDomain is a mock.
func (m *BeaconAttesterDomainProvider) BeaconAttesterDomain(ctx context.Context) (spec.DomainType, error) {
	return spec.DomainType{0x01, 0x00, 0x00, 0x00}, nil
}

// ErroringBeaconAttesterDomainProvider is a mock for eth2client.BeaconAttesterDomainProvider.
type ErroringBeaconAttesterDomainProvider struct{}

// NewErroringBeaconAttesterDomainProvider returns a mock beacon attester domain provider that errors.
func NewErroringBeaconAttesterDomainProvider() eth2client.BeaconAttesterDomainProvider {
	return &ErroringBeaconAttesterDomainProvider{}
}

// BeaconAttesterDomain is a mock.
func (m *ErroringBeaconAttesterDomainProvider) BeaconAttesterDomain(ctx context.Context) (spec.DomainType, error) {
	return spec.DomainType{}, errors.New("error")
}

// RANDAODomainProvider is a mock for eth2client.RANDAODomainProvider.
type RANDAODomainProvider struct{}

// NewRANDAODomainProvider returns a mock RANDAO domain provider.
func NewRANDAODomainProvider() eth2client.RANDAODomainProvider {
	return &RANDAODomainProvider{}
}

// RANDAODomain is a mock.
func (m *RANDAODomainProvider) RANDAODomain(ctx context.Context) (spec.DomainType, error) {
	return spec.DomainType{0x02, 0x00, 0x00, 0x00}, nil
}

// ErroringRANDAODomainProvider is a mock for eth2client.RANDAODomainProvider.
type ErroringRANDAODomainProvider struct{}

// NewErroringRANDAODomainProvider returns a mock RANDAO domain provider that errors.
func NewErroringRANDAODomainProvider() eth2client.RANDAODomainProvider {
	return &ErroringRANDAODomainProvider{}
}

// RANDAODomain is a mock.
func (m *ErroringRANDAODomainProvider) RANDAODomain(ctx context.Context) (spec.DomainType, error) {
	return spec.DomainType{}, errors.New("error")
}

// DepositDomainProvider is a mock for eth2client.DepositDomainProvider.
type DepositDomainProvider struct{}

// NewDepositDomainProvider returns a mock deposit domain provider.
func NewDepositDomainProvider() eth2client.DepositDomainProvider {
	return &DepositDomainProvider{}
}

// DepositDomain is a mock.
func (m *DepositDomainProvider) DepositDomain(ctx context.Context) (spec.DomainType, error) {
	return spec.DomainType{0x03, 0x00, 0x00, 0x00}, nil
}

// ErroringDepositDomainProvider is a mock for eth2client.DepositDomainProvider.
type ErroringDepositDomainProvider struct{}

// NewErroringDepositDomainProvider returns a mock deposit domain provider that errors.
func NewErroringDepositDomainProvider() eth2client.DepositDomainProvider {
	return &DepositDomainProvider{}
}

// DepositDomain is a mock.
func (m *ErroringDepositDomainProvider) DepositDomain(ctx context.Context) (spec.DomainType, error) {
	return spec.DomainType{}, errors.New("error")
}

// VoluntaryExitDomainProvider is a mock for eth2client.VoluntaryExitDomainProvider.
type VoluntaryExitDomainProvider struct{}

// NewVoluntaryExitDomainProvider returns a mock voluntary exit domain provider.
func NewVoluntaryExitDomainProvider() eth2client.VoluntaryExitDomainProvider {
	return &VoluntaryExitDomainProvider{}
}

// VoluntaryExitDomain is a mock.
func (m *VoluntaryExitDomainProvider) VoluntaryExitDomain(ctx context.Context) (spec.DomainType, error) {
	return spec.DomainType{0x04, 0x00, 0x00, 0x00}, nil
}

// ErroringVoluntaryExitDomainProvider is a mock for eth2client.VoluntaryExitDomainProvider.
type ErroringVoluntaryExitDomainProvider struct{}

// NewErroringVoluntaryExitDomainProvider returns a mock voluntary exit domain provider that errors.
func NewErroringVoluntaryExitDomainProvider() eth2client.VoluntaryExitDomainProvider {
	return &VoluntaryExitDomainProvider{}
}

// VoluntaryExitDomain is a mock.
func (m *ErroringVoluntaryExitDomainProvider) VoluntaryExitDomain(ctx context.Context) (spec.DomainType, error) {
	return spec.DomainType{}, errors.New("error")
}

// SelectionProofDomainProvider is a mock for eth2client.SelectionProofDomainProvider.
type SelectionProofDomainProvider struct{}

// NewSelectionProofDomainProvider returns a mock selection proof domain provider.
func NewSelectionProofDomainProvider() eth2client.SelectionProofDomainProvider {
	return &SelectionProofDomainProvider{}
}

// SelectionProofDomain is a mock.
func (m *SelectionProofDomainProvider) SelectionProofDomain(ctx context.Context) (spec.DomainType, error) {
	return spec.DomainType{0x05, 0x00, 0x00, 0x00}, nil
}

// ErroringSelectionProofDomainProvider is a mock for eth2client.SelectionProofDomainProvider.
type ErroringSelectionProofDomainProvider struct{}

// NewErroringSelectionProofDomainProvider returns a mock selection proof domain provider that errors.
func NewErroringSelectionProofDomainProvider() eth2client.SelectionProofDomainProvider {
	return &ErroringSelectionProofDomainProvider{}
}

// SelectionProofDomain is a mock.
func (m *ErroringSelectionProofDomainProvider) SelectionProofDomain(ctx context.Context) (spec.DomainType, error) {
	return spec.DomainType{}, errors.New("error")
}

// AggregateAndProofDomainProvider is a mock for eth2client.AggregateAndProofDomainProvider.
type AggregateAndProofDomainProvider struct{}

// NewAggregateAndProofDomainProvider returns a mock aggregate and proof domain provider.
func NewAggregateAndProofDomainProvider() eth2client.AggregateAndProofDomainProvider {
	return &AggregateAndProofDomainProvider{}
}

// AggregateAndProofDomain is a mock.
func (m *AggregateAndProofDomainProvider) AggregateAndProofDomain(ctx context.Context) (spec.DomainType, error) {
	return spec.DomainType{0x06, 0x00, 0x00, 0x00}, nil
}

// ErroringAggregateAndProofDomainProvider is a mock for eth2client.AggregateAndProofDomainProvider.
type ErroringAggregateAndProofDomainProvider struct{}

// NewErroringAggregateAndProofDomainProvider returns a mock aggregate and proof domain provider that errors.
func NewErroringAggregateAndProofDomainProvider() eth2client.AggregateAndProofDomainProvider {
	return &ErroringAggregateAndProofDomainProvider{}
}

// AggregateAndProofDomain is a mock.
func (m *ErroringAggregateAndProofDomainProvider) AggregateAndProofDomain(ctx context.Context) (spec.DomainType, error) {
	return spec.DomainType{}, errors.New("error")
}

// DomainProvider is a mock for eth2client.DomainProvider.
type DomainProvider struct{}

// NewDomainProvider returns a mock domain provider.
func NewDomainProvider() eth2client.DomainProvider {
	return &DomainProvider{}
}

// Domain is a mock.
func (m *DomainProvider) Domain(ctx context.Context, domainType spec.DomainType, epoch spec.Epoch) (spec.Domain, error) {
	var domain spec.Domain
	// Put the domain type in the first four bytes, to differentiate signatures.
	copy(domain[:], domainType[:])

	return domain, nil
}

// ErroringDomainProvider is a mock for eth2client.DomainProvider.
type ErroringDomainProvider struct{}

// NewErroringDomainProvider returns a mock signature domain provider that errors.
func NewErroringDomainProvider() eth2client.DomainProvider {
	return &ErroringDomainProvider{}
}

// Domain is a mock.
func (m *ErroringDomainProvider) Domain(ctx context.Context, domainType spec.DomainType, epoch spec.Epoch) (spec.Domain, error) {
	return spec.Domain{}, errors.New("error")
}

// ValidatorsProvider is a mock for eth2client.ValidatorsProvider.
type ValidatorsProvider struct{}

// NewValidatorsProvider returns a mock validators provider.
func NewValidatorsProvider() eth2client.ValidatorsProvider {
	return &ValidatorsProvider{}
}

func _byte(input string) []byte {
	res, _ := hex.DecodeString(strings.TrimPrefix(input, "0x"))
	return res
}

func _blsPubKey(input string) spec.BLSPubKey {
	tmp, _ := hex.DecodeString(strings.TrimPrefix(input, "0x"))
	var res spec.BLSPubKey
	copy(res[:], tmp)
	return res
}

func _epochValidator(index spec.ValidatorIndex, pubKey string, withdrwalCredentials string) *api.Validator {
	return &api.Validator{
		Index:   index,
		Balance: 32000000000,
		Status:  api.ValidatorStateActiveOngoing,
		Validator: &spec.Validator{
			PublicKey:                  _blsPubKey(pubKey),
			WithdrawalCredentials:      _byte(withdrwalCredentials),
			EffectiveBalance:           32000000,
			Slashed:                    false,
			ActivationEligibilityEpoch: 0,
			ActivationEpoch:            0,
			ExitEpoch:                  0xffffffffffffffff,
			WithdrawableEpoch:          0xffffffffffffffff,
		},
	}
}

// Validators is a mock.
func (m *ValidatorsProvider) Validators(ctx context.Context, stateID string, validators []spec.ValidatorIndex) (map[spec.ValidatorIndex]*api.Validator, error) {
	return map[spec.ValidatorIndex]*api.Validator{
		0: _epochValidator(0,
			"0xa99a76ed7796f7be22d5b7e85deeb7c5677e88e511e0b337618f8c4eb61349b4bf2d153f649f7b53359fe8b94a38e44c",
			"0x00fad2a6bfb0e7f1f0f45460944fbd8dfa7f37da06a4d13b3983cc90bb46963b"),
		1: _epochValidator(1,
			"0xb89bebc699769726a318c8e9971bd3171297c61aea4a6578a7a4f94b547dcba5bac16a89108b6b6a1fe3695d1a874a0b",
			"0x00ec7ef7780c9d151597924036262dd28dc60e1228f4da6fecf9d402cb3f3594"),
		2: _epochValidator(2,
			"0xa3a32b0f8b4ddb83f1a0a853d81dd725dfe577d4f4c3db8ece52ce2b026eca84815c1a7e8e92a4de3d755733bf7e4a9b",
			"0x0036085c6c608e6d048505b04402568c36cce1e025722de44f9c3685a5c80fa6"),
		3: _epochValidator(3,
			"0x88c141df77cd9d8d7a71a75c826c41a9c9f03c6ee1b180f3e7852f6a280099ded351b58d66e653af8e42816a4d8f532e",
			"0x005a7de495bcec04d3b5e74ae09ffe493a9dd06d7dcbf18c78455571e87d901a"),
		4: _epochValidator(4,
			"0x81283b7a20e1ca460ebd9bbd77005d557370cabb1f9a44f530c4c4c66230f675f8df8b4c2818851aa7d77a80ca5a4a5e",
			"0x004a28c193c65c91b7ebb5b5d14ffa7f75dc48ad4bc66de82f70fc55a2df1215"),
		5: _epochValidator(5,
			"0xab0bdda0f85f842f431beaccf1250bf1fd7ba51b4100fd64364b6401fda85bb0069b3e715b58819684e7fc0b10a72a34",
			"0x005856ab195b61df2ff5d6ab2fa36f30dab45e42cfa1aaef3ffd899f29bd8641"),
		6: _epochValidator(6,
			"0x9977f1c8b731a8d5558146bfb86caea26434f3c5878b589bf280a42c9159e700e9df0e4086296c20b011d2e78c27d373",
			"0x001c5d9bedbad1b7aff3b80e887e65b3357a695b70b6ee0625c2b2f6f86449f8"),
		7: _epochValidator(7,
			"0xa8d4c7c27795a725961317ef5953a7032ed6d83739db8b0e8a72353d1b8b4439427f7efa2c89caa03cc9f28f8cbab8ac",
			"0x001414bfc6dacca55f974ec910893c8617f9c99da897534c637b50e9fc695323"),
		8: _epochValidator(8,
			"0xa6d310dbbfab9a22450f59993f87a4ce5db6223f3b5f1f30d2c4ec718922d400e0b3c7741de8e59960f72411a0ee10a7",
			"0x00ed09b6181e6f97365e221e70aeebcb2604011d8c4326f3b98ce8d79b031ae8"),
		9: _epochValidator(9,
			"0x9893413c00283a3f9ed9fd9845dda1cea38228d22567f9541dccc357e54a2d6a6e204103c92564cbc05f4905ac7c493a",
			"0x001fe05baa70dd29ce85f694898bb6de3bcde158a825db56906b54141b2a728d"),
		10: _epochValidator(10,
			"0x876dd4705157eb66dc71bc2e07fb151ea53e1a62a0bb980a7ce72d15f58944a8a3752d754f52f4a60dbfc7b18169f268",
			"0x00aa2cfedd0160868d0901664e9d2eac1275dd658e109fabe11c7ad87a07fc0c"),
		11: _epochValidator(11,
			"0xaec922bd7a9b7b1dc21993133b586b0c3041c1e2e04b513e862227b9d7aecaf9444222f7e78282a449622ffc6278915d",
			"0x0076f08e6f40cf14992b7e4f524ea0cf7e1c6fd7dd5200b564c96fc099d601aa"),
		12: _epochValidator(12,
			"0x9314c6de0386635e2799af798884c2ea09c63b9f079e572acc00b06a7faccce501ea4dfc0b1a23b8603680a5e3481327",
			"0x004a581b2ef2b79652a19d3332f6574b0213ddbd179480edbf7ff490823fd5c7"),
		13: _epochValidator(13,
			"0x903e2989e7442ee0a8958d020507a8bd985d3974f5e8273093be00db3935f0500e141b252bd09e3728892c7a8443863c",
			"0x0040c37a4dafa560a7665394aa7502e113ecfbdb72c1ef92826db24601889b87"),
		14: _epochValidator(14,
			"0x84398f539a64cbe01cfcd8c485ea51cd6657b94df93ee9b5dc61e1f18f69da6ca9d4dba63c956a81c68d5d4d4277a60f",
			"0x0047381e2716b14a79e1f102669c615eb3542e9230ed7712b21f305ecc1a43d5"),
		15: _epochValidator(15,
			"0x872c61b4a7f8510ec809e5b023f5fdda2105d024c470ddbbeca4bc74e8280af0d178d749853e8f6a841083ac1b4db98f",
			"0x0020dd5f2223831fce8d1c8fd4148943c9917e1d3a92191651892dc56448451c"),
		16: _epochValidator(16,
			"0x8f467e5723deac7659e1ca273e28410cbaa6d495ab66ae77014f4cd21c64b6b5ab9987c9b5537fe0279bd063fe609be7",
			"0x00b24fc624e56a5ed42a9639691e27e34b783c7237030367bd17cbef65fa6ccf"),
		17: _epochValidator(17,
			"0x8dde8306920812b32def3b663f7c540b49180345d3bcb8d3770790b7dc80030ebc06497feebd1bcf017d918f00bfa88f",
			"0x0018e4071970526ed149970747c6b858307be8b60aa7440ad93c1f351af62923"),
		18: _epochValidator(18,
			"0xab8d3a9bcc160e518fac0756d3e192c74789588ed4a2b1debf0c78f78479ca8edb05b12ce21103076df6af4eb8756ff9",
			"0x00bb019106332edfed624b40e410561513e9fb9e285cbc56a450d499a2b13769"),
		19: _epochValidator(19,
			"0x8d5d3672a233db513df7ad1e8beafeae99a9f0199ed4d949bbedbb6f394030c0416bd99b910e14f73c65b6a11fe6b62e",
			"0x004218c29533321c9aae659d8b2148b87693d6b1eee8e119805e5298f8bf0a33"),
		20: _epochValidator(20,
			"0xa1c76af1545d7901214bb6be06be5d9e458f8e989c19373a920f0018327c83982f6a2ac138260b8def732cb366411ddc",
			"0x0004e3d99964ee8b0b6ed11833ba55fbf7bf80fe8f4e45c4d00a3d4ff6d73c0c"),
		21: _epochValidator(21,
			"0x8dd74e1bb5228fc1fca274fda02b971c1003a4f409bbdfbcfec6426bf2f52addcbbebccdbf45eee6ae11eb5b5ee7244d",
			"0x00037233059d7c629c79ddb7d94b0ef1275ebe55ed20fb80a414548be9ec890a"),
		22: _epochValidator(22,
			"0x954eb88ed1207f891dc3c28fa6cfdf8f53bf0ed3d838f3476c0900a61314d22d4f0a300da3cd010444dd5183e35a593c",
			"0x0056a7b95fd200d2997155b525eacda73baae3f3196a48fb9a513ddd1e7247c3"),
		23: _epochValidator(23,
			"0xaf344fce60dbd5fb850070e6e76a065e1a32485245ef4f413135a86ae703da88407c5d01c71f6bb06a151ff96cca7191",
			"0x005bdba6a856b0df016f8cbad0f9c02a517e2ff2f5db19187e6d1ba155d4b2e5"),
		24: _epochValidator(24,
			"0xae241af60691fda1cf8ca44d49573c55818c53b6141800cca2d488b9a3fba71c0f869179fff50c084657831fbeb42bf4",
			"0x000cc62d0bf911cfba5320da6e1d7407ff744427f74e855fc2444357788d6830"),
		25: _epochValidator(25,
			"0x96746aaba64dc87835ba709332f4d5d7837ada092b439c49d251aecf92aab5dc132e917bf6f59799bc093f976a7bc021",
			"0x006badd5d911c8565362da6e00dde8d2dda73fb9127d5ba26849ae0a0636172b"),
		26: _epochValidator(26,
			"0xb9d1d914df3d4565465c3fd52b5b96e637f9980570cabf5b5d4aadf5a329ac36ad672819d997e735f5052e28b1f0c104",
			"0x00f53dc973d5288e8070cf79ac0168443f3a2703e83f600e6197067aa02ca662"),
		27: _epochValidator(27,
			"0x963528adb5322c2e2c54dc296ffddd2861bb103cbf64646781dfa8a3c2d8a8eda7079d2b3e95600028c44365afbf8879",
			"0x00fa4e26953e907b1ed8032bdd02c9869dbbf521f3cb7bac1c8112ccf45c1d3a"),
		28: _epochValidator(28,
			"0xb245d63d3f9d8ea1807a629fcb1b328cb4d542f35a3d5bc478be0df389dddd712fc4c816ba3fede9a96320ae6b24a7d8",
			"0x00a68cdbfc1e865255d8e436d7bc7fc63c87b5c9c247c9e5de34d4fc26a1adc9"),
		29: _epochValidator(29,
			"0xa98ed496c2f464226500a6ce04602ff9ef133ed6316f372f6c744aee165149f7e578b12780e0eacec307ae6907351d99",
			"0x002f6d1f79f89a308365af4dbb8a850918db7844165b36e43c64e1a35b4af0b2"),
		30: _epochValidator(30,
			"0xae00fc3de831b09661a0ac02873c45c84cb2b58cffb6430a3f607e4c3fa1e0932397f11307cd169cdc6f79c463527260",
			"0x00e6ef2894304bc790c9e6b3a75815f10ceea391d8ebb9a27e07bf54360e9b3d"),
		31: _epochValidator(31,
			"0xa4855c83d868f772a579133d9f23818008417b743e8447e235d8eb78b1d8f8a9f63f98c551beb7de254400f89592314d",
			"0x0077c6a139204cbdaae840e0beb43b384c35182aabbc1104207b6a5a626fe75b"),
	}, nil
}

// ValidatorsByPubKey is a mock.
func (m *ValidatorsProvider) ValidatorsByPubKey(ctx context.Context, stateID string, validators []spec.BLSPubKey) (map[spec.ValidatorIndex]*api.Validator, error) {
	return map[spec.ValidatorIndex]*api.Validator{
		0: _epochValidator(0,
			"0xa99a76ed7796f7be22d5b7e85deeb7c5677e88e511e0b337618f8c4eb61349b4bf2d153f649f7b53359fe8b94a38e44c",
			"0x00fad2a6bfb0e7f1f0f45460944fbd8dfa7f37da06a4d13b3983cc90bb46963b"),
		1: _epochValidator(1,
			"0xb89bebc699769726a318c8e9971bd3171297c61aea4a6578a7a4f94b547dcba5bac16a89108b6b6a1fe3695d1a874a0b",
			"0x00ec7ef7780c9d151597924036262dd28dc60e1228f4da6fecf9d402cb3f3594"),
		2: _epochValidator(2,
			"0xa3a32b0f8b4ddb83f1a0a853d81dd725dfe577d4f4c3db8ece52ce2b026eca84815c1a7e8e92a4de3d755733bf7e4a9b",
			"0x0036085c6c608e6d048505b04402568c36cce1e025722de44f9c3685a5c80fa6"),
		3: _epochValidator(3,
			"0x88c141df77cd9d8d7a71a75c826c41a9c9f03c6ee1b180f3e7852f6a280099ded351b58d66e653af8e42816a4d8f532e",
			"0x005a7de495bcec04d3b5e74ae09ffe493a9dd06d7dcbf18c78455571e87d901a"),
		4: _epochValidator(4,
			"0x81283b7a20e1ca460ebd9bbd77005d557370cabb1f9a44f530c4c4c66230f675f8df8b4c2818851aa7d77a80ca5a4a5e",
			"0x004a28c193c65c91b7ebb5b5d14ffa7f75dc48ad4bc66de82f70fc55a2df1215"),
		5: _epochValidator(5,
			"0xab0bdda0f85f842f431beaccf1250bf1fd7ba51b4100fd64364b6401fda85bb0069b3e715b58819684e7fc0b10a72a34",
			"0x005856ab195b61df2ff5d6ab2fa36f30dab45e42cfa1aaef3ffd899f29bd8641"),
		6: _epochValidator(6,
			"0x9977f1c8b731a8d5558146bfb86caea26434f3c5878b589bf280a42c9159e700e9df0e4086296c20b011d2e78c27d373",
			"0x001c5d9bedbad1b7aff3b80e887e65b3357a695b70b6ee0625c2b2f6f86449f8"),
		7: _epochValidator(7,
			"0xa8d4c7c27795a725961317ef5953a7032ed6d83739db8b0e8a72353d1b8b4439427f7efa2c89caa03cc9f28f8cbab8ac",
			"0x001414bfc6dacca55f974ec910893c8617f9c99da897534c637b50e9fc695323"),
		8: _epochValidator(8,
			"0xa6d310dbbfab9a22450f59993f87a4ce5db6223f3b5f1f30d2c4ec718922d400e0b3c7741de8e59960f72411a0ee10a7",
			"0x00ed09b6181e6f97365e221e70aeebcb2604011d8c4326f3b98ce8d79b031ae8"),
		9: _epochValidator(9,
			"0x9893413c00283a3f9ed9fd9845dda1cea38228d22567f9541dccc357e54a2d6a6e204103c92564cbc05f4905ac7c493a",
			"0x001fe05baa70dd29ce85f694898bb6de3bcde158a825db56906b54141b2a728d"),
		10: _epochValidator(10,
			"0x876dd4705157eb66dc71bc2e07fb151ea53e1a62a0bb980a7ce72d15f58944a8a3752d754f52f4a60dbfc7b18169f268",
			"0x00aa2cfedd0160868d0901664e9d2eac1275dd658e109fabe11c7ad87a07fc0c"),
		11: _epochValidator(11,
			"0xaec922bd7a9b7b1dc21993133b586b0c3041c1e2e04b513e862227b9d7aecaf9444222f7e78282a449622ffc6278915d",
			"0x0076f08e6f40cf14992b7e4f524ea0cf7e1c6fd7dd5200b564c96fc099d601aa"),
		12: _epochValidator(12,
			"0x9314c6de0386635e2799af798884c2ea09c63b9f079e572acc00b06a7faccce501ea4dfc0b1a23b8603680a5e3481327",
			"0x004a581b2ef2b79652a19d3332f6574b0213ddbd179480edbf7ff490823fd5c7"),
		13: _epochValidator(13,
			"0x903e2989e7442ee0a8958d020507a8bd985d3974f5e8273093be00db3935f0500e141b252bd09e3728892c7a8443863c",
			"0x0040c37a4dafa560a7665394aa7502e113ecfbdb72c1ef92826db24601889b87"),
		14: _epochValidator(14,
			"0x84398f539a64cbe01cfcd8c485ea51cd6657b94df93ee9b5dc61e1f18f69da6ca9d4dba63c956a81c68d5d4d4277a60f",
			"0x0047381e2716b14a79e1f102669c615eb3542e9230ed7712b21f305ecc1a43d5"),
		15: _epochValidator(15,
			"0x872c61b4a7f8510ec809e5b023f5fdda2105d024c470ddbbeca4bc74e8280af0d178d749853e8f6a841083ac1b4db98f",
			"0x0020dd5f2223831fce8d1c8fd4148943c9917e1d3a92191651892dc56448451c"),
		16: _epochValidator(16,
			"0x8f467e5723deac7659e1ca273e28410cbaa6d495ab66ae77014f4cd21c64b6b5ab9987c9b5537fe0279bd063fe609be7",
			"0x00b24fc624e56a5ed42a9639691e27e34b783c7237030367bd17cbef65fa6ccf"),
		17: _epochValidator(17,
			"0x8dde8306920812b32def3b663f7c540b49180345d3bcb8d3770790b7dc80030ebc06497feebd1bcf017d918f00bfa88f",
			"0x0018e4071970526ed149970747c6b858307be8b60aa7440ad93c1f351af62923"),
		18: _epochValidator(18,
			"0xab8d3a9bcc160e518fac0756d3e192c74789588ed4a2b1debf0c78f78479ca8edb05b12ce21103076df6af4eb8756ff9",
			"0x00bb019106332edfed624b40e410561513e9fb9e285cbc56a450d499a2b13769"),
		19: _epochValidator(19,
			"0x8d5d3672a233db513df7ad1e8beafeae99a9f0199ed4d949bbedbb6f394030c0416bd99b910e14f73c65b6a11fe6b62e",
			"0x004218c29533321c9aae659d8b2148b87693d6b1eee8e119805e5298f8bf0a33"),
		20: _epochValidator(20,
			"0xa1c76af1545d7901214bb6be06be5d9e458f8e989c19373a920f0018327c83982f6a2ac138260b8def732cb366411ddc",
			"0x0004e3d99964ee8b0b6ed11833ba55fbf7bf80fe8f4e45c4d00a3d4ff6d73c0c"),
		21: _epochValidator(21,
			"0x8dd74e1bb5228fc1fca274fda02b971c1003a4f409bbdfbcfec6426bf2f52addcbbebccdbf45eee6ae11eb5b5ee7244d",
			"0x00037233059d7c629c79ddb7d94b0ef1275ebe55ed20fb80a414548be9ec890a"),
		22: _epochValidator(22,
			"0x954eb88ed1207f891dc3c28fa6cfdf8f53bf0ed3d838f3476c0900a61314d22d4f0a300da3cd010444dd5183e35a593c",
			"0x0056a7b95fd200d2997155b525eacda73baae3f3196a48fb9a513ddd1e7247c3"),
		23: _epochValidator(23,
			"0xaf344fce60dbd5fb850070e6e76a065e1a32485245ef4f413135a86ae703da88407c5d01c71f6bb06a151ff96cca7191",
			"0x005bdba6a856b0df016f8cbad0f9c02a517e2ff2f5db19187e6d1ba155d4b2e5"),
		24: _epochValidator(24,
			"0xae241af60691fda1cf8ca44d49573c55818c53b6141800cca2d488b9a3fba71c0f869179fff50c084657831fbeb42bf4",
			"0x000cc62d0bf911cfba5320da6e1d7407ff744427f74e855fc2444357788d6830"),
		25: _epochValidator(25,
			"0x96746aaba64dc87835ba709332f4d5d7837ada092b439c49d251aecf92aab5dc132e917bf6f59799bc093f976a7bc021",
			"0x006badd5d911c8565362da6e00dde8d2dda73fb9127d5ba26849ae0a0636172b"),
		26: _epochValidator(26,
			"0xb9d1d914df3d4565465c3fd52b5b96e637f9980570cabf5b5d4aadf5a329ac36ad672819d997e735f5052e28b1f0c104",
			"0x00f53dc973d5288e8070cf79ac0168443f3a2703e83f600e6197067aa02ca662"),
		27: _epochValidator(27,
			"0x963528adb5322c2e2c54dc296ffddd2861bb103cbf64646781dfa8a3c2d8a8eda7079d2b3e95600028c44365afbf8879",
			"0x00fa4e26953e907b1ed8032bdd02c9869dbbf521f3cb7bac1c8112ccf45c1d3a"),
		28: _epochValidator(28,
			"0xb245d63d3f9d8ea1807a629fcb1b328cb4d542f35a3d5bc478be0df389dddd712fc4c816ba3fede9a96320ae6b24a7d8",
			"0x00a68cdbfc1e865255d8e436d7bc7fc63c87b5c9c247c9e5de34d4fc26a1adc9"),
		29: _epochValidator(29,
			"0xa98ed496c2f464226500a6ce04602ff9ef133ed6316f372f6c744aee165149f7e578b12780e0eacec307ae6907351d99",
			"0x002f6d1f79f89a308365af4dbb8a850918db7844165b36e43c64e1a35b4af0b2"),
		30: _epochValidator(30,
			"0xae00fc3de831b09661a0ac02873c45c84cb2b58cffb6430a3f607e4c3fa1e0932397f11307cd169cdc6f79c463527260",
			"0x00e6ef2894304bc790c9e6b3a75815f10ceea391d8ebb9a27e07bf54360e9b3d"),
		31: _epochValidator(31,
			"0xa4855c83d868f772a579133d9f23818008417b743e8447e235d8eb78b1d8f8a9f63f98c551beb7de254400f89592314d",
			"0x0077c6a139204cbdaae840e0beb43b384c35182aabbc1104207b6a5a626fe75b"),
	}, nil
}

// ValidatorsWithoutBalanceProvider is a mock for eth2client.ValidatorsProvider with eth2client.ValidatorsWithoutBalanceProvider.
type ValidatorsWithoutBalanceProvider struct{}

// NewValidatorsWithoutBalanceProvider returns a mock validators provider.
func NewValidatorsWithoutBalanceProvider() eth2client.ValidatorsProvider {
	return &ValidatorsWithoutBalanceProvider{}
}

// Validators is a mock.
func (m *ValidatorsWithoutBalanceProvider) Validators(ctx context.Context, stateID string, validators []spec.ValidatorIndex) (map[spec.ValidatorIndex]*api.Validator, error) {
	return map[spec.ValidatorIndex]*api.Validator{
		0: _epochValidator(0,
			"0xa99a76ed7796f7be22d5b7e85deeb7c5677e88e511e0b337618f8c4eb61349b4bf2d153f649f7b53359fe8b94a38e44c",
			"0x00fad2a6bfb0e7f1f0f45460944fbd8dfa7f37da06a4d13b3983cc90bb46963b"),
		1: _epochValidator(1,
			"0xb89bebc699769726a318c8e9971bd3171297c61aea4a6578a7a4f94b547dcba5bac16a89108b6b6a1fe3695d1a874a0b",
			"0x00ec7ef7780c9d151597924036262dd28dc60e1228f4da6fecf9d402cb3f3594"),
		2: _epochValidator(2,
			"0xa3a32b0f8b4ddb83f1a0a853d81dd725dfe577d4f4c3db8ece52ce2b026eca84815c1a7e8e92a4de3d755733bf7e4a9b",
			"0x0036085c6c608e6d048505b04402568c36cce1e025722de44f9c3685a5c80fa6"),
		3: _epochValidator(3,
			"0x88c141df77cd9d8d7a71a75c826c41a9c9f03c6ee1b180f3e7852f6a280099ded351b58d66e653af8e42816a4d8f532e",
			"0x005a7de495bcec04d3b5e74ae09ffe493a9dd06d7dcbf18c78455571e87d901a"),
		4: _epochValidator(4,
			"0x81283b7a20e1ca460ebd9bbd77005d557370cabb1f9a44f530c4c4c66230f675f8df8b4c2818851aa7d77a80ca5a4a5e",
			"0x004a28c193c65c91b7ebb5b5d14ffa7f75dc48ad4bc66de82f70fc55a2df1215"),
		5: _epochValidator(5,
			"0xab0bdda0f85f842f431beaccf1250bf1fd7ba51b4100fd64364b6401fda85bb0069b3e715b58819684e7fc0b10a72a34",
			"0x005856ab195b61df2ff5d6ab2fa36f30dab45e42cfa1aaef3ffd899f29bd8641"),
		6: _epochValidator(6,
			"0x9977f1c8b731a8d5558146bfb86caea26434f3c5878b589bf280a42c9159e700e9df0e4086296c20b011d2e78c27d373",
			"0x001c5d9bedbad1b7aff3b80e887e65b3357a695b70b6ee0625c2b2f6f86449f8"),
		7: _epochValidator(7,
			"0xa8d4c7c27795a725961317ef5953a7032ed6d83739db8b0e8a72353d1b8b4439427f7efa2c89caa03cc9f28f8cbab8ac",
			"0x001414bfc6dacca55f974ec910893c8617f9c99da897534c637b50e9fc695323"),
		8: _epochValidator(8,
			"0xa6d310dbbfab9a22450f59993f87a4ce5db6223f3b5f1f30d2c4ec718922d400e0b3c7741de8e59960f72411a0ee10a7",
			"0x00ed09b6181e6f97365e221e70aeebcb2604011d8c4326f3b98ce8d79b031ae8"),
		9: _epochValidator(9,
			"0x9893413c00283a3f9ed9fd9845dda1cea38228d22567f9541dccc357e54a2d6a6e204103c92564cbc05f4905ac7c493a",
			"0x001fe05baa70dd29ce85f694898bb6de3bcde158a825db56906b54141b2a728d"),
		10: _epochValidator(10,
			"0x876dd4705157eb66dc71bc2e07fb151ea53e1a62a0bb980a7ce72d15f58944a8a3752d754f52f4a60dbfc7b18169f268",
			"0x00aa2cfedd0160868d0901664e9d2eac1275dd658e109fabe11c7ad87a07fc0c"),
		11: _epochValidator(11,
			"0xaec922bd7a9b7b1dc21993133b586b0c3041c1e2e04b513e862227b9d7aecaf9444222f7e78282a449622ffc6278915d",
			"0x0076f08e6f40cf14992b7e4f524ea0cf7e1c6fd7dd5200b564c96fc099d601aa"),
		12: _epochValidator(12,
			"0x9314c6de0386635e2799af798884c2ea09c63b9f079e572acc00b06a7faccce501ea4dfc0b1a23b8603680a5e3481327",
			"0x004a581b2ef2b79652a19d3332f6574b0213ddbd179480edbf7ff490823fd5c7"),
		13: _epochValidator(13,
			"0x903e2989e7442ee0a8958d020507a8bd985d3974f5e8273093be00db3935f0500e141b252bd09e3728892c7a8443863c",
			"0x0040c37a4dafa560a7665394aa7502e113ecfbdb72c1ef92826db24601889b87"),
		14: _epochValidator(14,
			"0x84398f539a64cbe01cfcd8c485ea51cd6657b94df93ee9b5dc61e1f18f69da6ca9d4dba63c956a81c68d5d4d4277a60f",
			"0x0047381e2716b14a79e1f102669c615eb3542e9230ed7712b21f305ecc1a43d5"),
		15: _epochValidator(15,
			"0x872c61b4a7f8510ec809e5b023f5fdda2105d024c470ddbbeca4bc74e8280af0d178d749853e8f6a841083ac1b4db98f",
			"0x0020dd5f2223831fce8d1c8fd4148943c9917e1d3a92191651892dc56448451c"),
		16: _epochValidator(16,
			"0x8f467e5723deac7659e1ca273e28410cbaa6d495ab66ae77014f4cd21c64b6b5ab9987c9b5537fe0279bd063fe609be7",
			"0x00b24fc624e56a5ed42a9639691e27e34b783c7237030367bd17cbef65fa6ccf"),
		17: _epochValidator(17,
			"0x8dde8306920812b32def3b663f7c540b49180345d3bcb8d3770790b7dc80030ebc06497feebd1bcf017d918f00bfa88f",
			"0x0018e4071970526ed149970747c6b858307be8b60aa7440ad93c1f351af62923"),
		18: _epochValidator(18,
			"0xab8d3a9bcc160e518fac0756d3e192c74789588ed4a2b1debf0c78f78479ca8edb05b12ce21103076df6af4eb8756ff9",
			"0x00bb019106332edfed624b40e410561513e9fb9e285cbc56a450d499a2b13769"),
		19: _epochValidator(19,
			"0x8d5d3672a233db513df7ad1e8beafeae99a9f0199ed4d949bbedbb6f394030c0416bd99b910e14f73c65b6a11fe6b62e",
			"0x004218c29533321c9aae659d8b2148b87693d6b1eee8e119805e5298f8bf0a33"),
		20: _epochValidator(20,
			"0xa1c76af1545d7901214bb6be06be5d9e458f8e989c19373a920f0018327c83982f6a2ac138260b8def732cb366411ddc",
			"0x0004e3d99964ee8b0b6ed11833ba55fbf7bf80fe8f4e45c4d00a3d4ff6d73c0c"),
		21: _epochValidator(21,
			"0x8dd74e1bb5228fc1fca274fda02b971c1003a4f409bbdfbcfec6426bf2f52addcbbebccdbf45eee6ae11eb5b5ee7244d",
			"0x00037233059d7c629c79ddb7d94b0ef1275ebe55ed20fb80a414548be9ec890a"),
		22: _epochValidator(22,
			"0x954eb88ed1207f891dc3c28fa6cfdf8f53bf0ed3d838f3476c0900a61314d22d4f0a300da3cd010444dd5183e35a593c",
			"0x0056a7b95fd200d2997155b525eacda73baae3f3196a48fb9a513ddd1e7247c3"),
		23: _epochValidator(23,
			"0xaf344fce60dbd5fb850070e6e76a065e1a32485245ef4f413135a86ae703da88407c5d01c71f6bb06a151ff96cca7191",
			"0x005bdba6a856b0df016f8cbad0f9c02a517e2ff2f5db19187e6d1ba155d4b2e5"),
		24: _epochValidator(24,
			"0xae241af60691fda1cf8ca44d49573c55818c53b6141800cca2d488b9a3fba71c0f869179fff50c084657831fbeb42bf4",
			"0x000cc62d0bf911cfba5320da6e1d7407ff744427f74e855fc2444357788d6830"),
		25: _epochValidator(25,
			"0x96746aaba64dc87835ba709332f4d5d7837ada092b439c49d251aecf92aab5dc132e917bf6f59799bc093f976a7bc021",
			"0x006badd5d911c8565362da6e00dde8d2dda73fb9127d5ba26849ae0a0636172b"),
		26: _epochValidator(26,
			"0xb9d1d914df3d4565465c3fd52b5b96e637f9980570cabf5b5d4aadf5a329ac36ad672819d997e735f5052e28b1f0c104",
			"0x00f53dc973d5288e8070cf79ac0168443f3a2703e83f600e6197067aa02ca662"),
		27: _epochValidator(27,
			"0x963528adb5322c2e2c54dc296ffddd2861bb103cbf64646781dfa8a3c2d8a8eda7079d2b3e95600028c44365afbf8879",
			"0x00fa4e26953e907b1ed8032bdd02c9869dbbf521f3cb7bac1c8112ccf45c1d3a"),
		28: _epochValidator(28,
			"0xb245d63d3f9d8ea1807a629fcb1b328cb4d542f35a3d5bc478be0df389dddd712fc4c816ba3fede9a96320ae6b24a7d8",
			"0x00a68cdbfc1e865255d8e436d7bc7fc63c87b5c9c247c9e5de34d4fc26a1adc9"),
		29: _epochValidator(29,
			"0xa98ed496c2f464226500a6ce04602ff9ef133ed6316f372f6c744aee165149f7e578b12780e0eacec307ae6907351d99",
			"0x002f6d1f79f89a308365af4dbb8a850918db7844165b36e43c64e1a35b4af0b2"),
		30: _epochValidator(30,
			"0xae00fc3de831b09661a0ac02873c45c84cb2b58cffb6430a3f607e4c3fa1e0932397f11307cd169cdc6f79c463527260",
			"0x00e6ef2894304bc790c9e6b3a75815f10ceea391d8ebb9a27e07bf54360e9b3d"),
		31: _epochValidator(31,
			"0xa4855c83d868f772a579133d9f23818008417b743e8447e235d8eb78b1d8f8a9f63f98c551beb7de254400f89592314d",
			"0x0077c6a139204cbdaae840e0beb43b384c35182aabbc1104207b6a5a626fe75b"),
	}, nil
}

// ValidatorsByPubKey is a mock.
func (m *ValidatorsWithoutBalanceProvider) ValidatorsByPubKey(ctx context.Context, stateID string, validators []spec.BLSPubKey) (map[spec.ValidatorIndex]*api.Validator, error) {
	return map[spec.ValidatorIndex]*api.Validator{
		0: _epochValidator(0,
			"0xa99a76ed7796f7be22d5b7e85deeb7c5677e88e511e0b337618f8c4eb61349b4bf2d153f649f7b53359fe8b94a38e44c",
			"0x00fad2a6bfb0e7f1f0f45460944fbd8dfa7f37da06a4d13b3983cc90bb46963b"),
		1: _epochValidator(1,
			"0xb89bebc699769726a318c8e9971bd3171297c61aea4a6578a7a4f94b547dcba5bac16a89108b6b6a1fe3695d1a874a0b",
			"0x00ec7ef7780c9d151597924036262dd28dc60e1228f4da6fecf9d402cb3f3594"),
		2: _epochValidator(2,
			"0xa3a32b0f8b4ddb83f1a0a853d81dd725dfe577d4f4c3db8ece52ce2b026eca84815c1a7e8e92a4de3d755733bf7e4a9b",
			"0x0036085c6c608e6d048505b04402568c36cce1e025722de44f9c3685a5c80fa6"),
		3: _epochValidator(3,
			"0x88c141df77cd9d8d7a71a75c826c41a9c9f03c6ee1b180f3e7852f6a280099ded351b58d66e653af8e42816a4d8f532e",
			"0x005a7de495bcec04d3b5e74ae09ffe493a9dd06d7dcbf18c78455571e87d901a"),
		4: _epochValidator(4,
			"0x81283b7a20e1ca460ebd9bbd77005d557370cabb1f9a44f530c4c4c66230f675f8df8b4c2818851aa7d77a80ca5a4a5e",
			"0x004a28c193c65c91b7ebb5b5d14ffa7f75dc48ad4bc66de82f70fc55a2df1215"),
		5: _epochValidator(5,
			"0xab0bdda0f85f842f431beaccf1250bf1fd7ba51b4100fd64364b6401fda85bb0069b3e715b58819684e7fc0b10a72a34",
			"0x005856ab195b61df2ff5d6ab2fa36f30dab45e42cfa1aaef3ffd899f29bd8641"),
		6: _epochValidator(6,
			"0x9977f1c8b731a8d5558146bfb86caea26434f3c5878b589bf280a42c9159e700e9df0e4086296c20b011d2e78c27d373",
			"0x001c5d9bedbad1b7aff3b80e887e65b3357a695b70b6ee0625c2b2f6f86449f8"),
		7: _epochValidator(7,
			"0xa8d4c7c27795a725961317ef5953a7032ed6d83739db8b0e8a72353d1b8b4439427f7efa2c89caa03cc9f28f8cbab8ac",
			"0x001414bfc6dacca55f974ec910893c8617f9c99da897534c637b50e9fc695323"),
		8: _epochValidator(8,
			"0xa6d310dbbfab9a22450f59993f87a4ce5db6223f3b5f1f30d2c4ec718922d400e0b3c7741de8e59960f72411a0ee10a7",
			"0x00ed09b6181e6f97365e221e70aeebcb2604011d8c4326f3b98ce8d79b031ae8"),
		9: _epochValidator(9,
			"0x9893413c00283a3f9ed9fd9845dda1cea38228d22567f9541dccc357e54a2d6a6e204103c92564cbc05f4905ac7c493a",
			"0x001fe05baa70dd29ce85f694898bb6de3bcde158a825db56906b54141b2a728d"),
		10: _epochValidator(10,
			"0x876dd4705157eb66dc71bc2e07fb151ea53e1a62a0bb980a7ce72d15f58944a8a3752d754f52f4a60dbfc7b18169f268",
			"0x00aa2cfedd0160868d0901664e9d2eac1275dd658e109fabe11c7ad87a07fc0c"),
		11: _epochValidator(11,
			"0xaec922bd7a9b7b1dc21993133b586b0c3041c1e2e04b513e862227b9d7aecaf9444222f7e78282a449622ffc6278915d",
			"0x0076f08e6f40cf14992b7e4f524ea0cf7e1c6fd7dd5200b564c96fc099d601aa"),
		12: _epochValidator(12,
			"0x9314c6de0386635e2799af798884c2ea09c63b9f079e572acc00b06a7faccce501ea4dfc0b1a23b8603680a5e3481327",
			"0x004a581b2ef2b79652a19d3332f6574b0213ddbd179480edbf7ff490823fd5c7"),
		13: _epochValidator(13,
			"0x903e2989e7442ee0a8958d020507a8bd985d3974f5e8273093be00db3935f0500e141b252bd09e3728892c7a8443863c",
			"0x0040c37a4dafa560a7665394aa7502e113ecfbdb72c1ef92826db24601889b87"),
		14: _epochValidator(14,
			"0x84398f539a64cbe01cfcd8c485ea51cd6657b94df93ee9b5dc61e1f18f69da6ca9d4dba63c956a81c68d5d4d4277a60f",
			"0x0047381e2716b14a79e1f102669c615eb3542e9230ed7712b21f305ecc1a43d5"),
		15: _epochValidator(15,
			"0x872c61b4a7f8510ec809e5b023f5fdda2105d024c470ddbbeca4bc74e8280af0d178d749853e8f6a841083ac1b4db98f",
			"0x0020dd5f2223831fce8d1c8fd4148943c9917e1d3a92191651892dc56448451c"),
		16: _epochValidator(16,
			"0x8f467e5723deac7659e1ca273e28410cbaa6d495ab66ae77014f4cd21c64b6b5ab9987c9b5537fe0279bd063fe609be7",
			"0x00b24fc624e56a5ed42a9639691e27e34b783c7237030367bd17cbef65fa6ccf"),
		17: _epochValidator(17,
			"0x8dde8306920812b32def3b663f7c540b49180345d3bcb8d3770790b7dc80030ebc06497feebd1bcf017d918f00bfa88f",
			"0x0018e4071970526ed149970747c6b858307be8b60aa7440ad93c1f351af62923"),
		18: _epochValidator(18,
			"0xab8d3a9bcc160e518fac0756d3e192c74789588ed4a2b1debf0c78f78479ca8edb05b12ce21103076df6af4eb8756ff9",
			"0x00bb019106332edfed624b40e410561513e9fb9e285cbc56a450d499a2b13769"),
		19: _epochValidator(19,
			"0x8d5d3672a233db513df7ad1e8beafeae99a9f0199ed4d949bbedbb6f394030c0416bd99b910e14f73c65b6a11fe6b62e",
			"0x004218c29533321c9aae659d8b2148b87693d6b1eee8e119805e5298f8bf0a33"),
		20: _epochValidator(20,
			"0xa1c76af1545d7901214bb6be06be5d9e458f8e989c19373a920f0018327c83982f6a2ac138260b8def732cb366411ddc",
			"0x0004e3d99964ee8b0b6ed11833ba55fbf7bf80fe8f4e45c4d00a3d4ff6d73c0c"),
		21: _epochValidator(21,
			"0x8dd74e1bb5228fc1fca274fda02b971c1003a4f409bbdfbcfec6426bf2f52addcbbebccdbf45eee6ae11eb5b5ee7244d",
			"0x00037233059d7c629c79ddb7d94b0ef1275ebe55ed20fb80a414548be9ec890a"),
		22: _epochValidator(22,
			"0x954eb88ed1207f891dc3c28fa6cfdf8f53bf0ed3d838f3476c0900a61314d22d4f0a300da3cd010444dd5183e35a593c",
			"0x0056a7b95fd200d2997155b525eacda73baae3f3196a48fb9a513ddd1e7247c3"),
		23: _epochValidator(23,
			"0xaf344fce60dbd5fb850070e6e76a065e1a32485245ef4f413135a86ae703da88407c5d01c71f6bb06a151ff96cca7191",
			"0x005bdba6a856b0df016f8cbad0f9c02a517e2ff2f5db19187e6d1ba155d4b2e5"),
		24: _epochValidator(24,
			"0xae241af60691fda1cf8ca44d49573c55818c53b6141800cca2d488b9a3fba71c0f869179fff50c084657831fbeb42bf4",
			"0x000cc62d0bf911cfba5320da6e1d7407ff744427f74e855fc2444357788d6830"),
		25: _epochValidator(25,
			"0x96746aaba64dc87835ba709332f4d5d7837ada092b439c49d251aecf92aab5dc132e917bf6f59799bc093f976a7bc021",
			"0x006badd5d911c8565362da6e00dde8d2dda73fb9127d5ba26849ae0a0636172b"),
		26: _epochValidator(26,
			"0xb9d1d914df3d4565465c3fd52b5b96e637f9980570cabf5b5d4aadf5a329ac36ad672819d997e735f5052e28b1f0c104",
			"0x00f53dc973d5288e8070cf79ac0168443f3a2703e83f600e6197067aa02ca662"),
		27: _epochValidator(27,
			"0x963528adb5322c2e2c54dc296ffddd2861bb103cbf64646781dfa8a3c2d8a8eda7079d2b3e95600028c44365afbf8879",
			"0x00fa4e26953e907b1ed8032bdd02c9869dbbf521f3cb7bac1c8112ccf45c1d3a"),
		28: _epochValidator(28,
			"0xb245d63d3f9d8ea1807a629fcb1b328cb4d542f35a3d5bc478be0df389dddd712fc4c816ba3fede9a96320ae6b24a7d8",
			"0x00a68cdbfc1e865255d8e436d7bc7fc63c87b5c9c247c9e5de34d4fc26a1adc9"),
		29: _epochValidator(29,
			"0xa98ed496c2f464226500a6ce04602ff9ef133ed6316f372f6c744aee165149f7e578b12780e0eacec307ae6907351d99",
			"0x002f6d1f79f89a308365af4dbb8a850918db7844165b36e43c64e1a35b4af0b2"),
		30: _epochValidator(30,
			"0xae00fc3de831b09661a0ac02873c45c84cb2b58cffb6430a3f607e4c3fa1e0932397f11307cd169cdc6f79c463527260",
			"0x00e6ef2894304bc790c9e6b3a75815f10ceea391d8ebb9a27e07bf54360e9b3d"),
		31: _epochValidator(31,
			"0xa4855c83d868f772a579133d9f23818008417b743e8447e235d8eb78b1d8f8a9f63f98c551beb7de254400f89592314d",
			"0x0077c6a139204cbdaae840e0beb43b384c35182aabbc1104207b6a5a626fe75b"),
	}, nil
}

// ValidatorsWithoutBalance is a mock.
func (m *ValidatorsWithoutBalanceProvider) ValidatorsWithoutBalance(ctx context.Context, stateID string, validators []spec.ValidatorIndex) (map[spec.ValidatorIndex]*api.Validator, error) {
	res := map[spec.ValidatorIndex]*api.Validator{
		0: _epochValidator(0,
			"0xa99a76ed7796f7be22d5b7e85deeb7c5677e88e511e0b337618f8c4eb61349b4bf2d153f649f7b53359fe8b94a38e44c",
			"0x00fad2a6bfb0e7f1f0f45460944fbd8dfa7f37da06a4d13b3983cc90bb46963b"),
		1: _epochValidator(1,
			"0xb89bebc699769726a318c8e9971bd3171297c61aea4a6578a7a4f94b547dcba5bac16a89108b6b6a1fe3695d1a874a0b",
			"0x00ec7ef7780c9d151597924036262dd28dc60e1228f4da6fecf9d402cb3f3594"),
		2: _epochValidator(2,
			"0xa3a32b0f8b4ddb83f1a0a853d81dd725dfe577d4f4c3db8ece52ce2b026eca84815c1a7e8e92a4de3d755733bf7e4a9b",
			"0x0036085c6c608e6d048505b04402568c36cce1e025722de44f9c3685a5c80fa6"),
		3: _epochValidator(3,
			"0x88c141df77cd9d8d7a71a75c826c41a9c9f03c6ee1b180f3e7852f6a280099ded351b58d66e653af8e42816a4d8f532e",
			"0x005a7de495bcec04d3b5e74ae09ffe493a9dd06d7dcbf18c78455571e87d901a"),
		4: _epochValidator(4,
			"0x81283b7a20e1ca460ebd9bbd77005d557370cabb1f9a44f530c4c4c66230f675f8df8b4c2818851aa7d77a80ca5a4a5e",
			"0x004a28c193c65c91b7ebb5b5d14ffa7f75dc48ad4bc66de82f70fc55a2df1215"),
		5: _epochValidator(5,
			"0xab0bdda0f85f842f431beaccf1250bf1fd7ba51b4100fd64364b6401fda85bb0069b3e715b58819684e7fc0b10a72a34",
			"0x005856ab195b61df2ff5d6ab2fa36f30dab45e42cfa1aaef3ffd899f29bd8641"),
		6: _epochValidator(6,
			"0x9977f1c8b731a8d5558146bfb86caea26434f3c5878b589bf280a42c9159e700e9df0e4086296c20b011d2e78c27d373",
			"0x001c5d9bedbad1b7aff3b80e887e65b3357a695b70b6ee0625c2b2f6f86449f8"),
		7: _epochValidator(7,
			"0xa8d4c7c27795a725961317ef5953a7032ed6d83739db8b0e8a72353d1b8b4439427f7efa2c89caa03cc9f28f8cbab8ac",
			"0x001414bfc6dacca55f974ec910893c8617f9c99da897534c637b50e9fc695323"),
		8: _epochValidator(8,
			"0xa6d310dbbfab9a22450f59993f87a4ce5db6223f3b5f1f30d2c4ec718922d400e0b3c7741de8e59960f72411a0ee10a7",
			"0x00ed09b6181e6f97365e221e70aeebcb2604011d8c4326f3b98ce8d79b031ae8"),
		9: _epochValidator(9,
			"0x9893413c00283a3f9ed9fd9845dda1cea38228d22567f9541dccc357e54a2d6a6e204103c92564cbc05f4905ac7c493a",
			"0x001fe05baa70dd29ce85f694898bb6de3bcde158a825db56906b54141b2a728d"),
		10: _epochValidator(10,
			"0x876dd4705157eb66dc71bc2e07fb151ea53e1a62a0bb980a7ce72d15f58944a8a3752d754f52f4a60dbfc7b18169f268",
			"0x00aa2cfedd0160868d0901664e9d2eac1275dd658e109fabe11c7ad87a07fc0c"),
		11: _epochValidator(11,
			"0xaec922bd7a9b7b1dc21993133b586b0c3041c1e2e04b513e862227b9d7aecaf9444222f7e78282a449622ffc6278915d",
			"0x0076f08e6f40cf14992b7e4f524ea0cf7e1c6fd7dd5200b564c96fc099d601aa"),
		12: _epochValidator(12,
			"0x9314c6de0386635e2799af798884c2ea09c63b9f079e572acc00b06a7faccce501ea4dfc0b1a23b8603680a5e3481327",
			"0x004a581b2ef2b79652a19d3332f6574b0213ddbd179480edbf7ff490823fd5c7"),
		13: _epochValidator(13,
			"0x903e2989e7442ee0a8958d020507a8bd985d3974f5e8273093be00db3935f0500e141b252bd09e3728892c7a8443863c",
			"0x0040c37a4dafa560a7665394aa7502e113ecfbdb72c1ef92826db24601889b87"),
		14: _epochValidator(14,
			"0x84398f539a64cbe01cfcd8c485ea51cd6657b94df93ee9b5dc61e1f18f69da6ca9d4dba63c956a81c68d5d4d4277a60f",
			"0x0047381e2716b14a79e1f102669c615eb3542e9230ed7712b21f305ecc1a43d5"),
		15: _epochValidator(15,
			"0x872c61b4a7f8510ec809e5b023f5fdda2105d024c470ddbbeca4bc74e8280af0d178d749853e8f6a841083ac1b4db98f",
			"0x0020dd5f2223831fce8d1c8fd4148943c9917e1d3a92191651892dc56448451c"),
		16: _epochValidator(16,
			"0x8f467e5723deac7659e1ca273e28410cbaa6d495ab66ae77014f4cd21c64b6b5ab9987c9b5537fe0279bd063fe609be7",
			"0x00b24fc624e56a5ed42a9639691e27e34b783c7237030367bd17cbef65fa6ccf"),
		17: _epochValidator(17,
			"0x8dde8306920812b32def3b663f7c540b49180345d3bcb8d3770790b7dc80030ebc06497feebd1bcf017d918f00bfa88f",
			"0x0018e4071970526ed149970747c6b858307be8b60aa7440ad93c1f351af62923"),
		18: _epochValidator(18,
			"0xab8d3a9bcc160e518fac0756d3e192c74789588ed4a2b1debf0c78f78479ca8edb05b12ce21103076df6af4eb8756ff9",
			"0x00bb019106332edfed624b40e410561513e9fb9e285cbc56a450d499a2b13769"),
		19: _epochValidator(19,
			"0x8d5d3672a233db513df7ad1e8beafeae99a9f0199ed4d949bbedbb6f394030c0416bd99b910e14f73c65b6a11fe6b62e",
			"0x004218c29533321c9aae659d8b2148b87693d6b1eee8e119805e5298f8bf0a33"),
		20: _epochValidator(20,
			"0xa1c76af1545d7901214bb6be06be5d9e458f8e989c19373a920f0018327c83982f6a2ac138260b8def732cb366411ddc",
			"0x0004e3d99964ee8b0b6ed11833ba55fbf7bf80fe8f4e45c4d00a3d4ff6d73c0c"),
		21: _epochValidator(21,
			"0x8dd74e1bb5228fc1fca274fda02b971c1003a4f409bbdfbcfec6426bf2f52addcbbebccdbf45eee6ae11eb5b5ee7244d",
			"0x00037233059d7c629c79ddb7d94b0ef1275ebe55ed20fb80a414548be9ec890a"),
		22: _epochValidator(22,
			"0x954eb88ed1207f891dc3c28fa6cfdf8f53bf0ed3d838f3476c0900a61314d22d4f0a300da3cd010444dd5183e35a593c",
			"0x0056a7b95fd200d2997155b525eacda73baae3f3196a48fb9a513ddd1e7247c3"),
		23: _epochValidator(23,
			"0xaf344fce60dbd5fb850070e6e76a065e1a32485245ef4f413135a86ae703da88407c5d01c71f6bb06a151ff96cca7191",
			"0x005bdba6a856b0df016f8cbad0f9c02a517e2ff2f5db19187e6d1ba155d4b2e5"),
		24: _epochValidator(24,
			"0xae241af60691fda1cf8ca44d49573c55818c53b6141800cca2d488b9a3fba71c0f869179fff50c084657831fbeb42bf4",
			"0x000cc62d0bf911cfba5320da6e1d7407ff744427f74e855fc2444357788d6830"),
		25: _epochValidator(25,
			"0x96746aaba64dc87835ba709332f4d5d7837ada092b439c49d251aecf92aab5dc132e917bf6f59799bc093f976a7bc021",
			"0x006badd5d911c8565362da6e00dde8d2dda73fb9127d5ba26849ae0a0636172b"),
		26: _epochValidator(26,
			"0xb9d1d914df3d4565465c3fd52b5b96e637f9980570cabf5b5d4aadf5a329ac36ad672819d997e735f5052e28b1f0c104",
			"0x00f53dc973d5288e8070cf79ac0168443f3a2703e83f600e6197067aa02ca662"),
		27: _epochValidator(27,
			"0x963528adb5322c2e2c54dc296ffddd2861bb103cbf64646781dfa8a3c2d8a8eda7079d2b3e95600028c44365afbf8879",
			"0x00fa4e26953e907b1ed8032bdd02c9869dbbf521f3cb7bac1c8112ccf45c1d3a"),
		28: _epochValidator(28,
			"0xb245d63d3f9d8ea1807a629fcb1b328cb4d542f35a3d5bc478be0df389dddd712fc4c816ba3fede9a96320ae6b24a7d8",
			"0x00a68cdbfc1e865255d8e436d7bc7fc63c87b5c9c247c9e5de34d4fc26a1adc9"),
		29: _epochValidator(29,
			"0xa98ed496c2f464226500a6ce04602ff9ef133ed6316f372f6c744aee165149f7e578b12780e0eacec307ae6907351d99",
			"0x002f6d1f79f89a308365af4dbb8a850918db7844165b36e43c64e1a35b4af0b2"),
		30: _epochValidator(30,
			"0xae00fc3de831b09661a0ac02873c45c84cb2b58cffb6430a3f607e4c3fa1e0932397f11307cd169cdc6f79c463527260",
			"0x00e6ef2894304bc790c9e6b3a75815f10ceea391d8ebb9a27e07bf54360e9b3d"),
		31: _epochValidator(31,
			"0xa4855c83d868f772a579133d9f23818008417b743e8447e235d8eb78b1d8f8a9f63f98c551beb7de254400f89592314d",
			"0x0077c6a139204cbdaae840e0beb43b384c35182aabbc1104207b6a5a626fe75b"),
	}

	for _, validator := range res {
		validator.Balance = 0
	}

	return res, nil
}<|MERGE_RESOLUTION|>--- conflicted
+++ resolved
@@ -286,7 +286,6 @@
 	return block, nil
 }
 
-<<<<<<< HEAD
 // SignedBeaconBlockProvider is a mock for eth2client.SignedBeaconBlockProvider.
 type SignedBeaconBlockProvider struct{}
 
@@ -300,7 +299,10 @@
 	return &spec.SignedBeaconBlock{
 		Message: &spec.BeaconBlock{
 			Slot: 123,
-=======
+		},
+	}, nil
+}
+
 // AttestationDataProvider is a mock for eth2client.AttestationDataProvider.
 type AttestationDataProvider struct{}
 
@@ -310,34 +312,31 @@
 }
 
 // AttestationData is a mock.
-func (m *AttestationDataProvider) AttestationData(ctx context.Context, slot uint64, committeeIndex uint64) (*spec.AttestationData, error) {
+func (m *AttestationDataProvider) AttestationData(ctx context.Context, slot spec.Slot, committeeIndex spec.CommitteeIndex) (*spec.AttestationData, error) {
 	return &spec.AttestationData{
 		Slot:  slot,
 		Index: committeeIndex,
-		BeaconBlockRoot: []byte{
+		BeaconBlockRoot: spec.Root([32]byte{
 			0x00, 0x01, 0x02, 0x03, 0x04, 0x05, 0x06, 0x07, 0x08, 0x09, 0x0a, 0x0b, 0x0c, 0x0d, 0x0e, 0x0f,
 			0x10, 0x11, 0x12, 0x13, 0x14, 0x15, 0x16, 0x17, 0x18, 0x19, 0x1a, 0x1b, 0x1c, 0x1d, 0x1e, 0x1f,
-		},
+		}),
 		Source: &spec.Checkpoint{
 			Epoch: 1,
-			Root: []byte{
+			Root: spec.Root([32]byte{
 				0x20, 0x21, 0x22, 0x23, 0x24, 0x25, 0x26, 0x27, 0x28, 0x29, 0x2a, 0x2b, 0x2c, 0x2d, 0x2e, 0x2f,
 				0x30, 0x31, 0x32, 0x33, 0x34, 0x35, 0x36, 0x37, 0x38, 0x39, 0x3a, 0x3b, 0x3c, 0x3d, 0x3e, 0x3f,
-			},
+			}),
 		},
 		Target: &spec.Checkpoint{
 			Epoch: 2,
-			Root: []byte{
+			Root: spec.Root([32]byte{
 				0x40, 0x41, 0x42, 0x43, 0x44, 0x45, 0x46, 0x47, 0x48, 0x49, 0x4a, 0x4b, 0x4c, 0x4d, 0x4e, 0x4f,
 				0x30, 0x31, 0x32, 0x33, 0x34, 0x35, 0x36, 0x37, 0x38, 0x39, 0x3a, 0x3b, 0x3c, 0x3d, 0x3e, 0x3f,
-			},
->>>>>>> 64a6e671
+			}),
 		},
 	}, nil
 }
 
-<<<<<<< HEAD
-=======
 // ErroringAttestationDataProvider is a mock for eth2client.AttestationDataProvider.
 type ErroringAttestationDataProvider struct{}
 
@@ -347,7 +346,7 @@
 }
 
 // AttestationData is a mock.
-func (m *ErroringAttestationDataProvider) AttestationData(ctx context.Context, slot uint64, committeeIndex uint64) (*spec.AttestationData, error) {
+func (m *ErroringAttestationDataProvider) AttestationData(ctx context.Context, slot spec.Slot, committeeIndex spec.CommitteeIndex) (*spec.AttestationData, error) {
 	return nil, errors.New("mock error")
 }
 
@@ -360,7 +359,7 @@
 }
 
 // AttestationData is a mock.
-func (m *NilAttestationDataProvider) AttestationData(ctx context.Context, slot uint64, committeeIndex uint64) (*spec.AttestationData, error) {
+func (m *NilAttestationDataProvider) AttestationData(ctx context.Context, slot spec.Slot, committeeIndex spec.CommitteeIndex) (*spec.AttestationData, error) {
 	return nil, nil
 }
 
@@ -379,12 +378,11 @@
 }
 
 // AttestationData is a mock.
-func (m *SleepyAttestationDataProvider) AttestationData(ctx context.Context, slot uint64, committeeIndex uint64) (*spec.AttestationData, error) {
+func (m *SleepyAttestationDataProvider) AttestationData(ctx context.Context, slot spec.Slot, committeeIndex spec.CommitteeIndex) (*spec.AttestationData, error) {
 	time.Sleep(m.wait)
 	return m.next.AttestationData(ctx, slot, committeeIndex)
 }
 
->>>>>>> 64a6e671
 // BeaconProposerDomainProvider is a mock for eth2client.BeaconProposerDomainProvider.
 type BeaconProposerDomainProvider struct{}
 
